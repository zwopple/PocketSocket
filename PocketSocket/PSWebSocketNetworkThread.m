//  Copyright 2014-Present Zwopple Limited
//
//  Licensed under the Apache License, Version 2.0 (the "License");
//  you may not use this file except in compliance with the License.
//  You may obtain a copy of the License at
//
//  http://www.apache.org/licenses/LICENSE-2.0
//
//  Unless required by applicable law or agreed to in writing, software
//  distributed under the License is distributed on an "AS IS" BASIS,
//  WITHOUT WARRANTIES OR CONDITIONS OF ANY KIND, either express or implied.
//  See the License for the specific language governing permissions and
//  limitations under the License.

#import "PSWebSocketNetworkThread.h"

@interface PSWebSocketNetworkThread() {
    dispatch_group_t _waitGroup;
}

@property (nonatomic, strong) NSRunLoop *runLoop;

@end
@implementation PSWebSocketNetworkThread

#pragma mark - Singleton

+ (instancetype)sharedNetworkThread {
	static id sharedNetworkThread = nil;
	static dispatch_once_t sharedNetworkThreadOnce = 0;
	dispatch_once(&sharedNetworkThreadOnce, ^{
		sharedNetworkThread = [[self alloc] init];
	});
	return sharedNetworkThread;
}

#pragma mark - Properties

- (NSRunLoop *)runLoop {
    dispatch_group_wait(_waitGroup, DISPATCH_TIME_FOREVER);
    return _runLoop;
}

#pragma mark - Initialization

- (instancetype)init {
	if((self = [super init])) {
		_waitGroup = dispatch_group_create();
        dispatch_group_enter(_waitGroup);
        
        [self start];
	}
	return self;
}
- (void)main {
    @autoreleasepool {
        _runLoop = [NSRunLoop currentRunLoop];
        dispatch_group_leave(_waitGroup);
        
<<<<<<< HEAD
        NSTimer *timer = [[NSTimer alloc] initWithFireDate:[NSDate distantFuture] interval:0.0 target:self selector:@selector(timerFired:) userInfo:nil repeats:NO];
=======
        NSTimer *timer = [[NSTimer alloc] initWithFireDate:[NSDate distantFuture] interval:0.0 target:self selector:@selector(self) userInfo:nil repeats:NO];
>>>>>>> b5b9253e
        [_runLoop addTimer:timer forMode:NSDefaultRunLoopMode];
        
        NSRunLoop *runLoop = _runLoop;
        while([runLoop runMode:NSDefaultRunLoopMode beforeDate:[NSDate distantFuture]]) {
            // no-op
        }
        [NSException raise:NSInternalInconsistencyException format:@"PSWebSocketNetworkThread should never exit."];
    }
}

- (void)timerFired:(NSTimer *)timer {
    
}

@end<|MERGE_RESOLUTION|>--- conflicted
+++ resolved
@@ -57,11 +57,7 @@
         _runLoop = [NSRunLoop currentRunLoop];
         dispatch_group_leave(_waitGroup);
         
-<<<<<<< HEAD
-        NSTimer *timer = [[NSTimer alloc] initWithFireDate:[NSDate distantFuture] interval:0.0 target:self selector:@selector(timerFired:) userInfo:nil repeats:NO];
-=======
         NSTimer *timer = [[NSTimer alloc] initWithFireDate:[NSDate distantFuture] interval:0.0 target:self selector:@selector(self) userInfo:nil repeats:NO];
->>>>>>> b5b9253e
         [_runLoop addTimer:timer forMode:NSDefaultRunLoopMode];
         
         NSRunLoop *runLoop = _runLoop;
