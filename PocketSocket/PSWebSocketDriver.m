--- conflicted
+++ resolved
@@ -186,14 +186,7 @@
                                   remainingRange:&remainingRange];
         NSAssert(success, @"Failed to write reason when sending close frame");
         NSAssert(remainingRange.length == 0, @"Failed to write reason when sending close frame");
-<<<<<<< HEAD
-        if (!success) {
-            NSLog(@"Failed to write websocket close reason when sending frame");
-        }
-//        success = YES;
-=======
-        
->>>>>>> b5b9253e
+        
         data.length = usedLength + sizeof(uint16_t);
     }
     [self writeMessageWithOpCode:PSWebSocketOpCodeClose data:data];
